*.env
target
!.mvn/wrapper/maven-wrapper.properties
.mvn/wrapper

### STS ###
.apt_generated
.classpath
.factorypath
.project
.settings
.springBeans
.sts4-cache

### IntelliJ IDEA ###
.idea
*.iws
*.iml
*.ipr

### NetBeans ###
/nbproject/private/
/nbbuild/
/dist/
/nbdist/
/.nb-gradle/
/build/

### artifact created by test runs, under src/main/webapp on some projects
### TODO: get rid of them instead by fixing the tests to use in-memory or tmp folder catalogs
webapp

# https://bugs.openjdk.java.net/browse/JDK-8214300
.attach_pid*

.flattened-pom.xml

docker-compose_datadir*
/.metadata/

.vscode

# Yourkit Java Profiler docker compose env file with private token
.env.yjp

hs_err_pid*.log

.spotless-index

<<<<<<< HEAD

kubernete/microk8s/workdir/
=======
.venv
>>>>>>> 8d434f7e
<|MERGE_RESOLUTION|>--- conflicted
+++ resolved
@@ -47,9 +47,6 @@
 
 .spotless-index
 
-<<<<<<< HEAD
 
 kubernete/microk8s/workdir/
-=======
-.venv
->>>>>>> 8d434f7e
+.venv